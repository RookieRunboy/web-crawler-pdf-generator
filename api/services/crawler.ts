--- conflicted
+++ resolved
@@ -34,19 +34,13 @@
 export class CrawlerService {
   private browser: Browser | null = null;
   private pagePool: Page[] = [];
-<<<<<<< HEAD
-  private maxPoolSize: number = 20; // 增加页面池大小
-=======
   private maxPoolSize = parseInt(process.env.CRAWLER_MAX_PAGES || '20'); // 可配置的页面池大小，默认20个
->>>>>>> bc23abed
   private currentPoolSize: number = 0;
   private browserHealthy: boolean = true;
   private dynamicMaxPoolSize: number = this.maxPoolSize; // 动态调整的页面池大小
   private consecutiveHighMemoryCount: number = 0; // 连续高内存使用次数
   private lastHealthCheck: number = 0;
   private healthCheckInterval: number = 30000; // 30秒
-<<<<<<< HEAD
-=======
   
   // HTTP爬虫相关属性
   private lastRequestTime: number = 0;
@@ -96,7 +90,6 @@
       await this.checkBrowserHealth();
     }, 30 * 1000); // 30秒
   }
->>>>>>> bc23abed
   private browserStartTime: number = 0;
   private browserRestartInterval: number = 3600000; // 1小时重启一次
   private memoryUsage: { rss: number; heapUsed: number; heapTotal: number } = { rss: 0, heapUsed: 0, heapTotal: 0 };
@@ -211,11 +204,7 @@
     await this.configurePageForPerformance(page);
     
     this.currentPoolSize++;
-<<<<<<< HEAD
-    console.log(`Created new page, pool size: ${this.currentPoolSize}`);
-=======
     console.log(`Created new page, current pool size: ${this.currentPoolSize}/${this.dynamicMaxPoolSize}`);
->>>>>>> bc23abed
     return page;
   }
 
@@ -414,12 +403,6 @@
       
       console.log(`Memory usage - RSS: ${rssInMB}MB, Heap Used: ${heapUsedInMB}MB, Heap Total: ${heapTotalInMB}MB, Pool Size: ${this.pagePool.length}`);
       
-<<<<<<< HEAD
-      // 如果内存使用过高，触发清理
-      if (rssInMB > 2048 || heapUsedInMB > 1536) { // RSS > 2GB 或 Heap > 1.5GB
-        console.warn('High memory usage detected, triggering cleanup...');
-        await this.performMemoryCleanup();
-=======
       // 降低内存清理阈值，根据配置的页面池大小动态调整
       const memoryThreshold = this.maxPoolSize <= 8 ? 1024 : 1536; // 低并发时1GB，否则1.5GB
       
@@ -442,7 +425,6 @@
             console.log(`Increasing dynamic pool size to ${this.dynamicMaxPoolSize} due to low memory usage`);
           }
         }
->>>>>>> bc23abed
       }
     } catch (error) {
       console.error('Error checking memory usage:', error);
@@ -732,11 +714,6 @@
       includeImages = true,
       timeout = 30000,
       waitForSelector,
-<<<<<<< HEAD
-      userAgent = 'Mozilla/5.0 (Windows NT 10.0; Win64; x64) AppleWebKit/537.36'
-    } = settings;
-
-=======
       userAgent = 'Mozilla/5.0 (Windows NT 10.0; Win64; x64) AppleWebKit/537.36',
       useHttpCrawler = true // 默认使用HTTP爬虫
     } = settings;
@@ -746,7 +723,6 @@
       return await this.crawlPageWithHttp(url, settings);
     }
 
->>>>>>> bc23abed
     // 重试配置
     const maxRetries = 3;
     const retryDelay = 2000; // 2秒
@@ -797,7 +773,6 @@
           delete navigator.__proto__.webdriver;
         } catch (e) {
           // 忽略删除失败
-<<<<<<< HEAD
         }
         
         // 修改plugins为真实的插件列表
@@ -860,79 +835,7 @@
           } catch (e) {
             // 忽略删除失败
           }
-=======
->>>>>>> bc23abed
-        }
-        
-        // 修改plugins为真实的插件列表
-        Object.defineProperty(navigator, 'plugins', {
-          get: () => {
-            return {
-              0: { name: 'Chrome PDF Plugin', filename: 'internal-pdf-viewer' },
-              1: { name: 'Chrome PDF Viewer', filename: 'mhjfbmdgcfjbbpaeojofohoefgiehjai' },
-              2: { name: 'Native Client', filename: 'internal-nacl-plugin' },
-              length: 3
-            };
-          },
-        });
-        
-        // 修改languages
-        Object.defineProperty(navigator, 'languages', {
-          get: () => ['zh-CN', 'zh', 'en-US', 'en'],
-        });
-        
-        // 设置真实的chrome对象
-        // @ts-ignore
-        window.chrome = {
-          runtime: {
-            onConnect: undefined,
-            onMessage: undefined
-          },
-          app: {
-            isInstalled: false
-          }
-        };
-        
-        // 修改权限查询
-        const originalQuery = window.navigator.permissions.query;
-        // @ts-ignore
-        window.navigator.permissions.query = (parameters) => (
-          parameters.name === 'notifications' ?
-            Promise.resolve({ state: Notification.permission }) :
-            originalQuery(parameters)
-        );
-        
-        // 隐藏自动化痕迹
-        Object.defineProperty(navigator, 'platform', {
-          get: () => 'MacIntel',
-        });
-        
-        // 模拟真实的屏幕信息
-        Object.defineProperty(screen, 'width', {
-          get: () => 1920,
-        });
-        Object.defineProperty(screen, 'height', {
-          get: () => 1080,
-        });
-        
-        // 隐藏Puppeteer痕迹
-        const originalDescriptor = Object.getOwnPropertyDescriptor(Navigator.prototype, 'webdriver');
-        if (originalDescriptor) {
-          try {
-            // @ts-ignore
-            delete Navigator.prototype.webdriver;
-          } catch (e) {
-            // 忽略删除失败
-          }
-        }
-      });
-      
-      // 完全禁用请求拦截以避免ERR_BLOCKED_BY_CLIENT错误
-      // 这个错误通常是由于网站的反爬虫机制导致的
-      await page.setRequestInterception(false);
-      
-      page.on('requestfailed', (request) => {
-        console.log('请求失败:', request.url(), request.failure()?.errorText);
+        }
       });
       
       // 完全禁用请求拦截以避免ERR_BLOCKED_BY_CLIENT错误
@@ -1116,20 +1019,6 @@
 
       if (error) {
         updateData.error_message = error;
-<<<<<<< HEAD
-      }
-
-      const { error: updateError } = await supabaseAdmin
-        .from('scrape_tasks')
-        .update(updateData)
-        .eq('id', taskId);
-
-      if (updateError) {
-        console.error('Failed to update task status:', updateError);
-      }
-    } catch (error) {
-      console.error('Error updating task status:', error);
-=======
       }
 
       const { error: updateError } = await supabaseAdmin
@@ -1276,7 +1165,6 @@
         const retryDelay = Math.floor(Math.random() * 3000) + 2000;
         await new Promise(resolve => setTimeout(resolve, retryDelay));
       }
->>>>>>> bc23abed
     }
     
     return {
@@ -1294,21 +1182,6 @@
     return userAgent;
   }
 
-<<<<<<< HEAD
-  async saveResult(taskId: string, result: CrawlResult): Promise<void> {
-    try {
-      const { error } = await supabaseAdmin
-        .from('scrape_results')
-        .insert({
-          task_id: taskId,
-          content: result.content || null,
-          error_message: result.error || null,
-          created_at: new Date().toISOString()
-        });
-
-      if (error) {
-        console.error('Failed to save result:', error);
-=======
   /**
    * 生成真实的请求头
    */
@@ -1549,19 +1422,13 @@
         
         // 等待重试
         await new Promise(resolve => setTimeout(resolve, retryDelay * attempt));
->>>>>>> bc23abed
-      }
-    } catch (error) {
-      console.error('Error saving result:', error);
-    }
-<<<<<<< HEAD
-=======
+      }
+    }
     
     return {
       success: false,
       error: '所有HTTP爬取尝试都失败了'
     };
->>>>>>> bc23abed
   }
 
   async processCrawlTask(taskId: string, url: string, settings: CrawlSettings = {}): Promise<void> {
@@ -1569,10 +1436,6 @@
       // 更新任务状态为处理中
       await this.updateTaskStatus(taskId, 'processing');
       
-<<<<<<< HEAD
-      // 执行爬取
-      const result = await this.crawlPage(url, settings);
-=======
       // 检查robots.txt权限
       const userAgent = this.getNextUserAgent();
       const isAllowed = await robotsService.isUrlAllowed(url, userAgent);
@@ -1594,7 +1457,6 @@
       } else {
         result = await this.crawlPage(url, settings);
       }
->>>>>>> bc23abed
       
       // 保存结果
       await this.saveResult(taskId, result);
