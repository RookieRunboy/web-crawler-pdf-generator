<<<<<<< HEAD
import dotenv from 'dotenv';

// 首先加载环境变量
dotenv.config();

=======
import 'dotenv/config';
>>>>>>> bc23abed
import express from 'express';
import cors from 'cors';
import helmet from 'helmet';
import morgan from 'morgan';
import * as path from 'path';
import * as fs from 'fs';

// 导入路由
import tasksRouter from './routes/tasks.js';
import settingsRouter from './routes/settings.js';
import batchRouter from './routes/batch.js';
import excelRouter from './routes/excel.js';

const app = express();
const PORT = process.env.PORT || 4000;

// 确保临时目录存在
const tempDir = path.join(process.cwd(), 'temp');
const pdfsDir = path.join(tempDir, 'pdfs');
if (!fs.existsSync(tempDir)) {
  fs.mkdirSync(tempDir, { recursive: true });
}
if (!fs.existsSync(pdfsDir)) {
  fs.mkdirSync(pdfsDir, { recursive: true });
}

// 中间件
app.use(helmet({
  contentSecurityPolicy: {
    directives: {
      defaultSrc: ["'self'"],
      styleSrc: ["'self'", "'unsafe-inline'"],
      scriptSrc: ["'self'"],
      imgSrc: ["'self'", "data:", "https:"],
      connectSrc: ["'self'"],
      fontSrc: ["'self'"],
      objectSrc: ["'none'"],
      mediaSrc: ["'self'"],
      frameSrc: ["'none'"],
    },
  },
  crossOriginEmbedderPolicy: false
}));

app.use(cors({
  origin: process.env.NODE_ENV === 'production' 
    ? ['https://your-domain.com'] // 生产环境域名
    : ['http://localhost:5173', 'http://localhost:3000', 'http://127.0.0.1:5173'],
  credentials: true,
  methods: ['GET', 'POST', 'PUT', 'DELETE', 'OPTIONS'],
  allowedHeaders: ['Content-Type', 'Authorization']
}));

app.use(morgan('combined'));
app.use(express.json({ limit: '10mb' }));
app.use(express.urlencoded({ extended: true, limit: '10mb' }));

// 健康检查端点
app.get('/api/health', (req, res) => {
  res.json({
    success: true,
    message: 'Web Crawler PDF Generator API is running',
    timestamp: new Date().toISOString(),
    version: '1.0.0'
  });
});

// API路由
app.use('/api/tasks', tasksRouter);
app.use('/api/settings', settingsRouter);
app.use('/api/batch', batchRouter);
app.use('/api/excel', excelRouter);

// 静态文件服务（用于前端）
if (process.env.NODE_ENV === 'production') {
  const distPath = path.join(process.cwd(), 'dist');
  app.use(express.static(distPath));
  
  // 处理前端路由（SPA）
  app.get('*', (req, res) => {
    if (req.path.startsWith('/api/')) {
      return res.status(404).json({
        success: false,
        error: 'API endpoint not found'
      });
    }
    res.sendFile(path.join(distPath, 'index.html'));
  });
}

// 404处理
app.use('/api/*', (req, res) => {
  res.status(404).json({
    success: false,
    error: 'API endpoint not found'
  });
});

// 全局错误处理
app.use((err: any, req: express.Request, res: express.Response, next: express.NextFunction) => {
  console.error('Global error handler:', err);
  
  // 如果响应已经发送，交给默认错误处理器
  if (res.headersSent) {
    return next(err);
  }
  
  res.status(err.status || 500).json({
    success: false,
    error: process.env.NODE_ENV === 'production' 
      ? 'Internal server error' 
      : err.message || 'Internal server error'
  });
});

// 优雅关闭处理
process.on('SIGTERM', () => {
  console.log('SIGTERM received, shutting down gracefully');
  process.exit(0);
});

process.on('SIGINT', () => {
  console.log('SIGINT received, shutting down gracefully');
  process.exit(0);
});

process.on('unhandledRejection', (reason, promise) => {
  console.error('Unhandled Rejection at:', promise, 'reason:', reason);
});

process.on('uncaughtException', (error) => {
  console.error('Uncaught Exception:', error);
  process.exit(1);
});

// 启动服务器
app.listen(PORT, () => {
  console.log(`🚀 Server is running on port ${PORT}`);
  console.log(`📊 Health check: http://localhost:${PORT}/api/health`);
  console.log(`🌍 Environment: ${process.env.NODE_ENV || 'development'}`);
});

export default app;<|MERGE_RESOLUTION|>--- conflicted
+++ resolved
@@ -1,12 +1,4 @@
-<<<<<<< HEAD
-import dotenv from 'dotenv';
-
-// 首先加载环境变量
-dotenv.config();
-
-=======
 import 'dotenv/config';
->>>>>>> bc23abed
 import express from 'express';
 import cors from 'cors';
 import helmet from 'helmet';
@@ -18,7 +10,6 @@
 import tasksRouter from './routes/tasks.js';
 import settingsRouter from './routes/settings.js';
 import batchRouter from './routes/batch.js';
-import excelRouter from './routes/excel.js';
 
 const app = express();
 const PORT = process.env.PORT || 4000;
@@ -78,7 +69,6 @@
 app.use('/api/tasks', tasksRouter);
 app.use('/api/settings', settingsRouter);
 app.use('/api/batch', batchRouter);
-app.use('/api/excel', excelRouter);
 
 // 静态文件服务（用于前端）
 if (process.env.NODE_ENV === 'production') {
