#!/usr/bin/env python3
# -*- coding: utf-8 -*-
"""
Excel批量爬取处理器
用于读取Excel文件，提取URL并调用爬虫服务进行批量处理
"""

import pandas as pd
import os
import sys
import json
import zipfile
import requests
import time
from pathlib import Path
from typing import List, Dict, Optional, Tuple
import logging
from urllib.parse import urlparse
import re
from concurrent.futures import ThreadPoolExecutor, as_completed
from datetime import datetime
import threading
<<<<<<< HEAD
=======
import glob
>>>>>>> bc23abed

# 配置日志
logging.basicConfig(
    level=logging.INFO,
    format='%(asctime)s - %(levelname)s - %(message)s',
    handlers=[
        logging.FileHandler('excel_processor.log'),
        logging.StreamHandler()
    ]
)
logger = logging.getLogger(__name__)

class FailureReport:
    """失败报告管理器"""
    
    def __init__(self, source_excel_name: str = None):
        self.failures = []
        self.lock = threading.Lock()
        self.source_excel_name = source_excel_name
    
    def add_failure(self, title_link: str, title: str, reason: str, timestamp: str = None, source_excel: str = None):
        """添加失败记录"""
        if timestamp is None:
            timestamp = datetime.now().strftime('%Y-%m-%d %H:%M:%S')
        
        # 使用传入的源Excel文件名，如果没有则使用初始化时的名称
        excel_source = source_excel or self.source_excel_name or "未知"
        
        with self.lock:
            self.failures.append({
                '标题链接': title_link,
                '标题': title,
                '失败原因': reason,
                '失败时间': timestamp,
                '源Excel文件': excel_source
            })
    
    def generate_report(self, output_path: str) -> bool:
        """生成失败报告Excel文件"""
        try:
            if not self.failures:
                logger.info("没有失败记录，跳过生成失败报告")
                return True
            
            df = pd.DataFrame(self.failures)
            df.to_excel(output_path, index=False, engine='openpyxl')
            logger.info(f"失败报告已生成: {output_path}")
            return True
        except Exception as e:
            logger.error(f"生成失败报告失败: {str(e)}")
            return False
    
    def append_to_global_summary(self, global_summary_path: str) -> bool:
        """将失败记录追加到全局汇总文件"""
        try:
            if not self.failures:
                logger.info("没有失败记录，跳过追加到全局汇总")
                return True
            
            # 检查全局汇总文件是否存在
            if os.path.exists(global_summary_path):
                # 读取现有数据
                try:
                    existing_df = pd.read_excel(global_summary_path, engine='openpyxl')
                    logger.info(f"读取现有全局汇总文件: {len(existing_df)}条记录")
                except Exception as e:
                    logger.warning(f"读取现有全局汇总文件失败，将创建新文件: {str(e)}")
                    existing_df = pd.DataFrame()
            else:
                existing_df = pd.DataFrame()
                logger.info("全局汇总文件不存在，将创建新文件")
            
            # 创建新的失败记录DataFrame
            new_df = pd.DataFrame(self.failures)
            
            # 合并数据
            if not existing_df.empty:
                combined_df = pd.concat([existing_df, new_df], ignore_index=True)
            else:
                combined_df = new_df
            
            # 按时间排序
            combined_df = combined_df.sort_values('失败时间', ascending=False)
            
            # 保存到全局汇总文件
            combined_df.to_excel(global_summary_path, index=False, engine='openpyxl')
            logger.info(f"全局失败汇总已更新: {global_summary_path} (新增{len(self.failures)}条，总计{len(combined_df)}条)")
            return True
            
        except Exception as e:
            logger.error(f"追加到全局汇总失败: {str(e)}")
            return False
    
    def get_failure_count(self) -> int:
        """获取失败数量"""
        return len(self.failures)
    
    def get_failure_summary(self) -> List[str]:
        """获取失败摘要"""
        return [f"{f['标题']}: {f['失败原因']}" for f in self.failures]

class ExcelBatchProcessor:
    """Excel批量处理器"""
    
<<<<<<< HEAD
    def __init__(self, api_base_url: str = "http://localhost:3001", max_workers: int = 15, max_retries: int = 2, source_excel_name: str = None):
=======
    def __init__(self, api_base_url: str = "http://localhost:3001", max_workers: int = None, max_retries: int = 2, source_excel_name: str = None):
        if max_workers is None:
            max_workers = int(os.environ.get('EXCEL_MAX_WORKERS', '15'))
>>>>>>> bc23abed
        self.api_base_url = api_base_url.rstrip('/')  # 移除末尾斜杠
        self.session = requests.Session()
        self.session.timeout = 300  # 5分钟超时
        self.max_workers = max_workers  # 并发线程数
        self.max_retries = max_retries  # 最大重试次数
        self.failure_report = FailureReport(source_excel_name)  # 失败报告管理器
        
        # 设置连接池和重试策略
        from requests.adapters import HTTPAdapter
        from urllib3.util.retry import Retry
        
        retry_strategy = Retry(
            total=3,
            backoff_factor=1,
            status_forcelist=[429, 500, 502, 503, 504],
        )
        
        adapter = HTTPAdapter(max_retries=retry_strategy)
        self.session.mount("http://", adapter)
        self.session.mount("https://", adapter)
        
        # 测试API连接
        self._test_api_connection()
    
    def _test_api_connection(self):
        """测试API连接"""
        try:
            response = self.session.get(f"{self.api_base_url}/api/health", timeout=10)
            if response.status_code == 200:
                logger.info(f"API连接测试成功: {self.api_base_url}")
            else:
                logger.warning(f"API连接测试失败 (HTTP {response.status_code}): {self.api_base_url}")
        except Exception as e:
            logger.warning(f"API连接测试异常: {str(e)}")
        
    def clean_filename(self, filename: str) -> str:
        """清理文件名，移除不安全字符"""
        if not filename:
            return "untitled"
        
        # 移除控制字符和不安全字符
        cleaned = re.sub(r'[\x00-\x1f\x7f-\xff]', '', filename)
        cleaned = re.sub(r'["\\/:*?<>|\r\n\t\v\f]', '_', cleaned)
        
        # 确保文件名不为空且长度合理
        if not cleaned or len(cleaned.strip()) == 0:
            return "untitled"
        
        return cleaned.strip()[:100]  # 限制长度
    
    def read_excel_file(self, excel_path: str) -> pd.DataFrame:
        """读取Excel文件"""
        try:
            logger.info(f"正在读取Excel文件: {excel_path}")
            
            # 尝试读取Excel文件
            df = pd.read_excel(excel_path)
            
            # 检查必需的列
            if '标题链接' not in df.columns:
                raise ValueError("Excel文件中未找到'标题链接'列")
            
            # 检查标题列是否存在（可选）
            has_title = '标题' in df.columns
            if has_title:
                logger.info("发现标题列，将用作文件名")
            else:
                logger.info("未发现标题列，将使用URL作为文件名")
            
            logger.info(f"成功读取Excel文件，共{len(df)}行数据")
            return df
            
        except Exception as e:
            logger.error(f"读取Excel文件失败: {str(e)}")
            raise
    
    def fix_url_format(self, url: str) -> str:
        """修复URL格式问题"""
        if not url or pd.isna(url):
            return url
        
        original_url = str(url).strip()
        if not original_url:
            return original_url
        
        fixed_url = original_url
        
        # 修复常见的URL格式问题
        if original_url.startswith('https:/') and not original_url.startswith('https://'):
            # 处理 https:/ -> https://
            fixed_url = original_url.replace('https:/', 'https://', 1)
            logger.info(f"修复URL: {original_url} -> {fixed_url}")
        elif original_url.startswith('http:/') and not original_url.startswith('http://'):
            # 处理 http:/ -> http://
            fixed_url = original_url.replace('http:/', 'http://', 1)
            logger.info(f"修复URL: {original_url} -> {fixed_url}")
        elif original_url.startswith('https/') and not original_url.startswith('https://'):
            # 处理 https/ -> https://
            fixed_url = original_url.replace('https/', 'https://', 1)
            logger.info(f"修复URL: {original_url} -> {fixed_url}")
        elif original_url.startswith('http/') and not original_url.startswith('http://'):
            # 处理 http/ -> http://
            fixed_url = original_url.replace('http/', 'http://', 1)
            logger.info(f"修复URL: {original_url} -> {fixed_url}")
            
        return fixed_url
    
    def validate_url(self, url: str) -> bool:
        """验证URL格式"""
        if not url or pd.isna(url):
            return False
        
        url = str(url).strip()
        if not url:
            return False
            
        # 检查URL格式
        try:
            result = urlparse(url)
            return all([result.scheme, result.netloc])
        except Exception:
            return False
    
    def create_crawl_task(self, url: str, title: str) -> Optional[str]:
        """创建爬取任务"""
        try:
            payload = {
                "url": url,
                "title": title,
                "options": {
                    "includeImages": True,
                    "timeout": 30
                }
            }
            
            response = self.session.post(
                f"{self.api_base_url}/api/tasks/create",
                json=payload,
                headers={'Content-Type': 'application/json'}
            )
            
            if response.status_code == 200:
                result = response.json()
                if result.get('success'):
                    task_id = result.get('data', {}).get('taskId')
                    logger.info(f"创建爬取任务成功: {task_id} - {title}")
                    return task_id
            
            error_msg = f"HTTP {response.status_code}: {response.text}"
            logger.error(f"创建爬取任务失败: {error_msg}")
            return None
            
        except Exception as e:
            error_msg = f"网络异常: {str(e)}"
            logger.error(f"创建爬取任务异常: {error_msg}")
            return None
    
    def wait_for_task_completion(self, task_id: str, max_wait_time: int = 300) -> bool:
        """等待任务完成"""
        start_time = time.time()
        retry_count = 0
        max_retries = 3
        
        while time.time() - start_time < max_wait_time:
            try:
                # 添加重试机制
                response = self.session.get(
                    f"{self.api_base_url}/api/tasks/status/{task_id}",
                    timeout=30
                )
                
                if response.status_code == 200:
                    result = response.json()
                    if result.get('success'):
                        task_data = result.get('data', {})
                        status = task_data.get('status')
                        
                        if status == 'completed':
                            logger.info(f"任务 {task_id} 完成")
                            return True
                        elif status == 'failed':
                            error_msg = task_data.get('errorMessage', '未知错误')
                            logger.error(f"任务 {task_id} 失败: {error_msg}")
                            return False
                        elif status in ['pending', 'processing']:
                            logger.info(f"任务 {task_id} 状态: {status}")
                            time.sleep(10)  # 增加等待时间
                            retry_count = 0  # 重置重试计数
                            continue
                elif response.status_code == 404:
                    logger.error(f"任务 {task_id} 不存在")
                    return False
                else:
                    logger.warning(f"获取任务状态失败 (HTTP {response.status_code}): {response.text}")
                
            except requests.exceptions.Timeout:
                logger.warning(f"请求超时，重试中... ({retry_count + 1}/{max_retries})")
                retry_count += 1
                if retry_count >= max_retries:
                    logger.error(f"任务 {task_id} 请求超时次数过多")
                    return False
            except requests.exceptions.ConnectionError:
                logger.warning(f"连接错误，重试中... ({retry_count + 1}/{max_retries})")
                retry_count += 1
                if retry_count >= max_retries:
                    logger.error(f"任务 {task_id} 连接失败")
                    return False
            except Exception as e:
                logger.error(f"检查任务状态异常: {str(e)}")
                retry_count += 1
                if retry_count >= max_retries:
                    return False
            
            time.sleep(min(5 * (retry_count + 1), 30))  # 指数退避
        
        logger.error(f"任务 {task_id} 超时")
        return False
    
    def download_pdf(self, task_id: str, output_path: str) -> bool:
        """下载PDF文件"""
        max_retries = 3
        retry_count = 0
        
        while retry_count < max_retries:
            try:
                response = self.session.get(
                    f"{self.api_base_url}/api/tasks/download/{task_id}",
                    timeout=60,
                    stream=True
                )
<<<<<<< HEAD
                
                if response.status_code == 200:
                    # 流式下载大文件
                    with open(output_path, 'wb') as f:
                        for chunk in response.iter_content(chunk_size=8192):
                            if chunk:
                                f.write(chunk)
                    
                    # 验证文件是否下载完整
                    if os.path.exists(output_path) and os.path.getsize(output_path) > 0:
                        logger.info(f"PDF下载成功: {output_path}")
                        return True
                    else:
                        logger.error(f"PDF文件下载不完整: {output_path}")
                        if os.path.exists(output_path):
                            os.remove(output_path)
                        
                elif response.status_code == 404:
                    logger.error(f"PDF文件不存在 (任务ID: {task_id})")
                    return False
                else:
                    logger.error(f"PDF下载失败 (HTTP {response.status_code}): {response.text}")
                    
            except requests.exceptions.Timeout:
                logger.warning(f"PDF下载超时，重试中... ({retry_count + 1}/{max_retries})")
            except requests.exceptions.ConnectionError:
                logger.warning(f"PDF下载连接错误，重试中... ({retry_count + 1}/{max_retries})")
            except Exception as e:
                logger.error(f"PDF下载异常: {str(e)}")
                
            retry_count += 1
            if retry_count < max_retries:
                time.sleep(5 * retry_count)  # 指数退避
        
        logger.error(f"PDF下载失败，已重试{max_retries}次")
        return False
    
    def process_single_url(self, url: str, title: str, output_dir: str) -> Tuple[bool, str, str]:
        """处理单个URL的完整流程
        
        Returns:
            Tuple[bool, str, str]: (成功标志, PDF文件路径或错误信息, 详细错误信息)
        """
        clean_filename = self.clean_filename(title)
        pdf_filename = f"{clean_filename}.pdf"
        pdf_path = os.path.join(output_dir, pdf_filename)
        
        try:
            # 创建爬取任务
            task_id = self.create_crawl_task(url, title)
            if not task_id:
                error_msg = "创建爬取任务失败"
                self.failure_report.add_failure(url, title, error_msg)
                return False, error_msg, error_msg
            
            # 等待任务完成
            if not self.wait_for_task_completion(task_id):
                error_msg = "任务超时或执行失败"
                self.failure_report.add_failure(url, title, error_msg)
                return False, error_msg, error_msg
            
            # 下载PDF
            if self.download_pdf(task_id, pdf_path):
                logger.info(f"成功处理URL: {title}")
                return True, pdf_path, ""
            else:
                error_msg = "PDF下载失败"
                self.failure_report.add_failure(url, title, error_msg)
                return False, error_msg, error_msg
                
        except Exception as e:
            error_msg = f"处理异常: {str(e)}"
            logger.error(f"处理URL异常: {title} - {error_msg}")
            self.failure_report.add_failure(url, title, error_msg)
            return False, error_msg, error_msg
    
    def create_zip_file(self, pdf_files: List[str], zip_path: str, failure_report_path: str = None) -> bool:
        """创建ZIP压缩文件，包含PDF文件和失败报告"""
        try:
            logger.info(f"正在创建ZIP文件: {zip_path}")
            
            with zipfile.ZipFile(zip_path, 'w', zipfile.ZIP_DEFLATED) as zipf:
                # 添加PDF文件
                for pdf_file in pdf_files:
                    if os.path.exists(pdf_file):
                        # 使用文件名作为ZIP内的路径
                        arcname = os.path.basename(pdf_file)
                        zipf.write(pdf_file, arcname)
                        logger.info(f"添加PDF文件到ZIP: {arcname}")
                
                # 添加失败报告文件
                if failure_report_path and os.path.exists(failure_report_path):
                    arcname = os.path.basename(failure_report_path)
                    zipf.write(failure_report_path, arcname)
                    logger.info(f"添加失败报告到ZIP: {arcname}")
            
            logger.info(f"ZIP文件创建成功: {zip_path}")
            return True
            
        except Exception as e:
            logger.error(f"创建ZIP文件失败: {str(e)}")
            return False
    
    def process_excel_file(self, excel_path: str) -> Dict:
        """处理Excel文件的主要方法"""
        result = {
            'success': False,
            'total_tasks': 0,
            'completed_tasks': 0,
            'failed_tasks': 0,
            'zip_path': None,
            'errors': []
        }
        
        try:
            # 读取Excel文件
            df = self.read_excel_file(excel_path)
            
            # 过滤有效的URL
            valid_rows = []
            for index, row in df.iterrows():
                original_url = str(row['标题链接']).strip()
                
                # 修复URL格式问题
                fixed_url = self.fix_url_format(original_url)
                
                # 使用标题作为文件名，如果不存在则使用URL
                if '标题' in df.columns and pd.notna(row['标题']):
                    filename = str(row['标题']).strip()
                else:
                    filename = fixed_url
                
                # 添加详细的调试信息
                logger.info(f"处理行 {index + 1}: 原始URL='{original_url}', 修复后URL='{fixed_url}'")
                
                # 验证修复后的URL
                is_valid = self.validate_url(fixed_url)
                logger.info(f"URL验证结果 (行 {index + 1}): {is_valid}")
                
                if is_valid:
                    valid_rows.append({
                        'index': index,
                        'url': fixed_url,  # 使用修复后的URL
                        'filename': filename
                    })
                    if fixed_url != original_url:
                        logger.info(f"URL已修复 (行 {index + 1}): {original_url} -> {fixed_url}")
                else:
                    logger.warning(f"跳过无效URL (行 {index + 1}): {original_url}")
                    self.failure_report.add_failure(original_url, filename, "无效的URL格式")
            
            result['total_tasks'] = len(valid_rows)
            
            if not valid_rows:
                result['errors'].append("没有找到有效的URL")
                return result
            
            # 固定输出目录为项目根目录下的exceloutput文件夹
            script_dir = os.path.dirname(os.path.abspath(__file__))
            project_root = os.path.dirname(os.path.dirname(script_dir))
            output_dir = os.path.join(project_root, 'exceloutput')
            
            # 确保输出目录存在
            os.makedirs(output_dir, exist_ok=True)
            
            # 使用并行处理
            pdf_files = []
            
            with ThreadPoolExecutor(max_workers=self.max_workers) as executor:
                # 提交所有任务
                future_to_data = {
                    executor.submit(self.process_single_url, row_data['url'], row_data['filename'], output_dir): row_data
                    for row_data in valid_rows
                }
                
                # 收集结果
                for i, future in enumerate(as_completed(future_to_data), 1):
                    row_data = future_to_data[future]
                    logger.info(f"处理进度: {i}/{len(valid_rows)}")
                    
                    try:
                        success, pdf_path_or_error, detailed_error = future.result()
                        
                        if success:
                            pdf_files.append(pdf_path_or_error)
                            result['completed_tasks'] += 1
                            logger.info(f"任务完成: {row_data['filename']}")
                        else:
                            result['failed_tasks'] += 1
                            result['errors'].append(f"{row_data['filename']}: {pdf_path_or_error}")
                            
                    except Exception as e:
                        result['failed_tasks'] += 1
                        error_msg = f"并行处理异常: {str(e)}"
                        result['errors'].append(f"{row_data['filename']}: {error_msg}")
                        self.failure_report.add_failure(row_data['url'], row_data['filename'], error_msg)
            
            # 生成失败报告
            failure_report_path = None
            if self.failure_report.failures:
                excel_name = Path(excel_path).stem
                failure_report_filename = f"{excel_name}_failure_report.xlsx"
                failure_report_path = os.path.join(output_dir, failure_report_filename)
                
                if self.failure_report.generate_report(failure_report_path):
                    logger.info(f"失败报告已生成: {failure_report_path}")
                else:
                    logger.error("失败报告生成失败")
                    result['errors'].append("失败报告生成失败")
                
                # 追加到全局失败汇总文件
                global_summary_path = os.path.join(output_dir, "failure_summary.xlsx")
                if self.failure_report.append_to_global_summary(global_summary_path):
                    logger.info(f"已追加到全局失败汇总: {global_summary_path}")
                else:
                    logger.error("追加到全局失败汇总失败")
                    result['errors'].append("追加到全局失败汇总失败")
            
            # 创建ZIP文件
            if pdf_files or failure_report_path:
                excel_name = Path(excel_path).stem
                zip_filename = f"{excel_name}.zip"
                zip_path = os.path.join(output_dir, zip_filename)
                
                if self.create_zip_file(pdf_files, zip_path, failure_report_path):
                    result['zip_path'] = zip_path
                    result['success'] = True
                    
                    # 清理临时文件
                    for pdf_file in pdf_files:
                        try:
                            os.remove(pdf_file)
                        except:
                            pass
                    
                    # 清理失败报告文件
                    if failure_report_path and os.path.exists(failure_report_path):
                        try:
                            os.remove(failure_report_path)
                        except:
                            pass
                else:
                    result['errors'].append("ZIP文件创建失败")
            else:
                result['errors'].append("没有成功的PDF文件或失败报告可打包")
            
            logger.info(f"处理完成: 总计{result['total_tasks']}, 成功{result['completed_tasks']}, 失败{result['failed_tasks']}")
            
        except Exception as e:
            logger.error(f"处理Excel文件异常: {str(e)}")
            result['errors'].append(str(e))
=======
                
                if response.status_code == 200:
                    # 流式下载大文件
                    with open(output_path, 'wb') as f:
                        for chunk in response.iter_content(chunk_size=8192):
                            if chunk:
                                f.write(chunk)
                    
                    # 验证文件是否下载完整
                    if os.path.exists(output_path) and os.path.getsize(output_path) > 0:
                        logger.info(f"PDF下载成功: {output_path}")
                        return True
                    else:
                        logger.error(f"PDF文件下载不完整: {output_path}")
                        if os.path.exists(output_path):
                            os.remove(output_path)
                        
                elif response.status_code == 404:
                    logger.error(f"PDF文件不存在 (任务ID: {task_id})")
                    return False
                else:
                    logger.error(f"PDF下载失败 (HTTP {response.status_code}): {response.text}")
                    
            except requests.exceptions.Timeout:
                logger.warning(f"PDF下载超时，重试中... ({retry_count + 1}/{max_retries})")
            except requests.exceptions.ConnectionError:
                logger.warning(f"PDF下载连接错误，重试中... ({retry_count + 1}/{max_retries})")
            except Exception as e:
                logger.error(f"PDF下载异常: {str(e)}")
                
            retry_count += 1
            if retry_count < max_retries:
                time.sleep(5 * retry_count)  # 指数退避
        
        logger.error(f"PDF下载失败，已重试{max_retries}次")
        return False
    
    def process_single_url(self, url: str, title: str, output_dir: str) -> Tuple[bool, str, str]:
        """处理单个URL的完整流程
        
        Returns:
            Tuple[bool, str, str]: (成功标志, PDF文件路径或错误信息, 详细错误信息)
        """
        clean_filename = self.clean_filename(title)
        pdf_filename = f"{clean_filename}.pdf"
        pdf_path = os.path.join(output_dir, pdf_filename)
        
        try:
            # 创建爬取任务
            task_id = self.create_crawl_task(url, title)
            if not task_id:
                error_msg = "创建爬取任务失败"
                self.failure_report.add_failure(url, title, error_msg)
                return False, error_msg, error_msg
            
            # 等待任务完成
            if not self.wait_for_task_completion(task_id):
                error_msg = "任务超时或执行失败"
                self.failure_report.add_failure(url, title, error_msg)
                return False, error_msg, error_msg
            
            # 下载PDF
            if self.download_pdf(task_id, pdf_path):
                logger.info(f"成功处理URL: {title}")
                return True, pdf_path, ""
            else:
                error_msg = "PDF下载失败"
                self.failure_report.add_failure(url, title, error_msg)
                return False, error_msg, error_msg
                
        except Exception as e:
            error_msg = f"处理异常: {str(e)}"
            logger.error(f"处理URL异常: {title} - {error_msg}")
            self.failure_report.add_failure(url, title, error_msg)
            return False, error_msg, error_msg
    
    def create_zip_file(self, pdf_files: List[str], zip_path: str, failure_report_path: str = None) -> bool:
        """创建ZIP压缩文件，包含PDF文件和失败报告"""
        try:
            logger.info(f"正在创建ZIP文件: {zip_path}")
            
            with zipfile.ZipFile(zip_path, 'w', zipfile.ZIP_DEFLATED) as zipf:
                # 添加PDF文件
                for pdf_file in pdf_files:
                    if os.path.exists(pdf_file):
                        # 使用文件名作为ZIP内的路径
                        arcname = os.path.basename(pdf_file)
                        zipf.write(pdf_file, arcname)
                        logger.info(f"添加PDF文件到ZIP: {arcname}")
                
                # 添加失败报告文件
                if failure_report_path and os.path.exists(failure_report_path):
                    arcname = os.path.basename(failure_report_path)
                    zipf.write(failure_report_path, arcname)
                    logger.info(f"添加失败报告到ZIP: {arcname}")
            
            logger.info(f"ZIP文件创建成功: {zip_path}")
            return True
            
        except Exception as e:
            logger.error(f"创建ZIP文件失败: {str(e)}")
            return False
    
    def process_excel_file(self, excel_path: str) -> Dict:
        """处理Excel文件的主要方法"""
        result = {
            'success': False,
            'total_tasks': 0,
            'completed_tasks': 0,
            'failed_tasks': 0,
            'zip_path': None,
            'errors': []
        }
        
        try:
            # 读取Excel文件
            df = self.read_excel_file(excel_path)
            
            # 过滤有效的URL
            valid_rows = []
            for index, row in df.iterrows():
                original_url = str(row['标题链接']).strip()
                
                # 修复URL格式问题
                fixed_url = self.fix_url_format(original_url)
                
                # 使用标题作为文件名，如果不存在则使用URL
                if '标题' in df.columns and pd.notna(row['标题']):
                    filename = str(row['标题']).strip()
                else:
                    filename = fixed_url
                
                # 添加详细的调试信息
                logger.info(f"处理行 {index + 1}: 原始URL='{original_url}', 修复后URL='{fixed_url}'")
                
                # 验证修复后的URL
                is_valid = self.validate_url(fixed_url)
                logger.info(f"URL验证结果 (行 {index + 1}): {is_valid}")
                
                if is_valid:
                    valid_rows.append({
                        'index': index,
                        'url': fixed_url,  # 使用修复后的URL
                        'filename': filename
                    })
                    if fixed_url != original_url:
                        logger.info(f"URL已修复 (行 {index + 1}): {original_url} -> {fixed_url}")
                else:
                    logger.warning(f"跳过无效URL (行 {index + 1}): {original_url}")
                    self.failure_report.add_failure(original_url, filename, "无效的URL格式")
            
            result['total_tasks'] = len(valid_rows)
            
            if not valid_rows:
                result['errors'].append("没有找到有效的URL")
                return result
            
            # 固定输出目录为项目根目录下的exceloutput文件夹
            script_dir = os.path.dirname(os.path.abspath(__file__))
            project_root = os.path.dirname(os.path.dirname(script_dir))
            output_dir = os.path.join(project_root, 'exceloutput')
            
            # 确保输出目录存在
            os.makedirs(output_dir, exist_ok=True)
            
            # 使用并行处理
            pdf_files = []
            
            with ThreadPoolExecutor(max_workers=self.max_workers) as executor:
                # 提交所有任务
                future_to_data = {
                    executor.submit(self.process_single_url, row_data['url'], row_data['filename'], output_dir): row_data
                    for row_data in valid_rows
                }
                
                # 收集结果
                for i, future in enumerate(as_completed(future_to_data), 1):
                    row_data = future_to_data[future]
                    logger.info(f"处理进度: {i}/{len(valid_rows)}")
                    
                    try:
                        success, pdf_path_or_error, detailed_error = future.result()
                        
                        if success:
                            pdf_files.append(pdf_path_or_error)
                            result['completed_tasks'] += 1
                            logger.info(f"任务完成: {row_data['filename']}")
                        else:
                            result['failed_tasks'] += 1
                            result['errors'].append(f"{row_data['filename']}: {pdf_path_or_error}")
                            
                    except Exception as e:
                        result['failed_tasks'] += 1
                        error_msg = f"并行处理异常: {str(e)}"
                        result['errors'].append(f"{row_data['filename']}: {error_msg}")
                        self.failure_report.add_failure(row_data['url'], row_data['filename'], error_msg)
            
            # 生成失败报告
            failure_report_path = None
            if self.failure_report.failures:
                excel_name = Path(excel_path).stem
                failure_report_filename = f"{excel_name}_failure_report.xlsx"
                failure_report_path = os.path.join(output_dir, failure_report_filename)
                
                if self.failure_report.generate_report(failure_report_path):
                    logger.info(f"失败报告已生成: {failure_report_path}")
                else:
                    logger.error("失败报告生成失败")
                    result['errors'].append("失败报告生成失败")
                
                # 追加到全局失败汇总文件
                global_summary_path = os.path.join(output_dir, "failure_summary.xlsx")
                if self.failure_report.append_to_global_summary(global_summary_path):
                    logger.info(f"已追加到全局失败汇总: {global_summary_path}")
                else:
                    logger.error("追加到全局失败汇总失败")
                    result['errors'].append("追加到全局失败汇总失败")
            
            # 创建ZIP文件
            if pdf_files or failure_report_path:
                excel_name = Path(excel_path).stem
                zip_filename = f"{excel_name}.zip"
                zip_path = os.path.join(output_dir, zip_filename)
                
                if self.create_zip_file(pdf_files, zip_path, failure_report_path):
                    result['zip_path'] = zip_path
                    result['success'] = True
                    
                    # 清理临时文件
                    for pdf_file in pdf_files:
                        try:
                            os.remove(pdf_file)
                        except:
                            pass
                    
                    # 清理失败报告文件
                    if failure_report_path and os.path.exists(failure_report_path):
                        try:
                            os.remove(failure_report_path)
                        except:
                            pass
                else:
                    result['errors'].append("ZIP文件创建失败")
            else:
                result['errors'].append("没有成功的PDF文件或失败报告可打包")
            
            logger.info(f"处理完成: 总计{result['total_tasks']}, 成功{result['completed_tasks']}, 失败{result['failed_tasks']}")
            
        except Exception as e:
            logger.error(f"处理Excel文件异常: {str(e)}")
            result['errors'].append(str(e))
        
        return result

def process_folder(folder_path: str, api_base_url: str = "http://localhost:3001") -> Dict:
    """处理文件夹下所有Excel文件"""
    results = {
        'total_files': 0,
        'processed_files': 0,
        'failed_files': 0,
        'file_results': [],
        'overall_success': True
    }
    
    try:
        # 获取文件夹下所有Excel文件
        excel_files = []
        for file in os.listdir(folder_path):
            if file.endswith('.xlsx') and not file.startswith('.~'):
                excel_files.append(os.path.join(folder_path, file))
        
        if not excel_files:
            print(f"错误: 文件夹 {folder_path} 中没有找到有效的Excel文件")
            results['overall_success'] = False
            return results
        
        results['total_files'] = len(excel_files)
        print(f"找到 {len(excel_files)} 个Excel文件待处理")
        
        # 逐个处理Excel文件
        for i, excel_path in enumerate(excel_files, 1):
            excel_name = Path(excel_path).stem
            print(f"\n正在处理第 {i}/{len(excel_files)} 个文件: {excel_name}")
            
            try:
                processor = ExcelBatchProcessor(api_base_url, source_excel_name=excel_name)
                result = processor.process_excel_file(excel_path)
                
                file_result = {
                    'file_name': excel_name,
                    'file_path': excel_path,
                    'result': result
                }
                
                results['file_results'].append(file_result)
                
                if result['success']:
                    results['processed_files'] += 1
                    print(f"✓ {excel_name} 处理成功: 总计{result['total_tasks']}, 成功{result['completed_tasks']}, 失败{result['failed_tasks']}")
                else:
                    results['failed_files'] += 1
                    results['overall_success'] = False
                    print(f"✗ {excel_name} 处理失败: {'; '.join(result['errors'])}")
                    
            except Exception as e:
                results['failed_files'] += 1
                results['overall_success'] = False
                error_result = {
                    'file_name': excel_name,
                    'file_path': excel_path,
                    'result': {
                        'success': False,
                        'total_tasks': 0,
                        'completed_tasks': 0,
                        'failed_tasks': 0,
                        'zip_path': None,
                        'errors': [str(e)]
                    }
                }
                results['file_results'].append(error_result)
                print(f"✗ {excel_name} 处理异常: {str(e)}")
        
        # 输出总结
        print(f"\n=== 处理完成 ===")
        print(f"总文件数: {results['total_files']}")
        print(f"成功处理: {results['processed_files']}")
        print(f"处理失败: {results['failed_files']}")
        
        return results
>>>>>>> bc23abed
        
    except Exception as e:
        print(f"处理文件夹异常: {str(e)}")
        results['overall_success'] = False
        return results

def main():
    """主函数"""
    if len(sys.argv) < 2:
<<<<<<< HEAD
        print("用法: python excel_batch_processor.py <excel_file_path> [api_base_url]")
        sys.exit(1)
    
    excel_path = sys.argv[1]
    api_base_url = sys.argv[2] if len(sys.argv) > 2 else "http://localhost:3001"
    
    if not os.path.exists(excel_path):
        print(f"错误: Excel文件不存在: {excel_path}")
        sys.exit(1)
    
    # 获取Excel文件名（不含扩展名）作为源文件标识
    excel_name = Path(excel_path).stem
    
    processor = ExcelBatchProcessor(api_base_url, source_excel_name=excel_name)
    result = processor.process_excel_file(excel_path)
    
    # 输出结果
    print(json.dumps(result, ensure_ascii=False, indent=2))
    
    if result['success']:
        sys.exit(0)
    else:
=======
        print("用法: python excel_batch_processor.py <excel_file_or_folder_path> [api_base_url]")
        print("支持处理单个Excel文件或文件夹下所有Excel文件")
        sys.exit(1)
    
    input_path = sys.argv[1]
    api_base_url = sys.argv[2] if len(sys.argv) > 2 else "http://localhost:3001"
    
    if not os.path.exists(input_path):
        print(f"错误: 路径不存在: {input_path}")
        sys.exit(1)
    
    # 判断是文件还是文件夹
    if os.path.isfile(input_path):
        # 处理单个Excel文件
        if not input_path.endswith('.xlsx'):
            print(f"错误: 不是有效的Excel文件: {input_path}")
            sys.exit(1)
        
        excel_name = Path(input_path).stem
        processor = ExcelBatchProcessor(api_base_url, source_excel_name=excel_name)
        result = processor.process_excel_file(input_path)
        
        # 输出结果
        print(json.dumps(result, ensure_ascii=False, indent=2))
        
        if result['success']:
            sys.exit(0)
        else:
            sys.exit(1)
            
    elif os.path.isdir(input_path):
        # 处理文件夹下所有Excel文件
        results = process_folder(input_path, api_base_url)
        
        # 输出详细结果
        print(json.dumps(results, ensure_ascii=False, indent=2))
        
        if results['overall_success']:
            sys.exit(0)
        else:
            sys.exit(1)
    else:
        print(f"错误: 无效的路径类型: {input_path}")
>>>>>>> bc23abed
        sys.exit(1)

if __name__ == "__main__":
    main()<|MERGE_RESOLUTION|>--- conflicted
+++ resolved
@@ -20,10 +20,7 @@
 from concurrent.futures import ThreadPoolExecutor, as_completed
 from datetime import datetime
 import threading
-<<<<<<< HEAD
-=======
 import glob
->>>>>>> bc23abed
 
 # 配置日志
 logging.basicConfig(
@@ -128,13 +125,9 @@
 class ExcelBatchProcessor:
     """Excel批量处理器"""
     
-<<<<<<< HEAD
-    def __init__(self, api_base_url: str = "http://localhost:3001", max_workers: int = 15, max_retries: int = 2, source_excel_name: str = None):
-=======
     def __init__(self, api_base_url: str = "http://localhost:3001", max_workers: int = None, max_retries: int = 2, source_excel_name: str = None):
         if max_workers is None:
             max_workers = int(os.environ.get('EXCEL_MAX_WORKERS', '15'))
->>>>>>> bc23abed
         self.api_base_url = api_base_url.rstrip('/')  # 移除末尾斜杠
         self.session = requests.Session()
         self.session.timeout = 300  # 5分钟超时
@@ -365,7 +358,6 @@
                     timeout=60,
                     stream=True
                 )
-<<<<<<< HEAD
                 
                 if response.status_code == 200:
                     # 流式下载大文件
@@ -617,258 +609,6 @@
         except Exception as e:
             logger.error(f"处理Excel文件异常: {str(e)}")
             result['errors'].append(str(e))
-=======
-                
-                if response.status_code == 200:
-                    # 流式下载大文件
-                    with open(output_path, 'wb') as f:
-                        for chunk in response.iter_content(chunk_size=8192):
-                            if chunk:
-                                f.write(chunk)
-                    
-                    # 验证文件是否下载完整
-                    if os.path.exists(output_path) and os.path.getsize(output_path) > 0:
-                        logger.info(f"PDF下载成功: {output_path}")
-                        return True
-                    else:
-                        logger.error(f"PDF文件下载不完整: {output_path}")
-                        if os.path.exists(output_path):
-                            os.remove(output_path)
-                        
-                elif response.status_code == 404:
-                    logger.error(f"PDF文件不存在 (任务ID: {task_id})")
-                    return False
-                else:
-                    logger.error(f"PDF下载失败 (HTTP {response.status_code}): {response.text}")
-                    
-            except requests.exceptions.Timeout:
-                logger.warning(f"PDF下载超时，重试中... ({retry_count + 1}/{max_retries})")
-            except requests.exceptions.ConnectionError:
-                logger.warning(f"PDF下载连接错误，重试中... ({retry_count + 1}/{max_retries})")
-            except Exception as e:
-                logger.error(f"PDF下载异常: {str(e)}")
-                
-            retry_count += 1
-            if retry_count < max_retries:
-                time.sleep(5 * retry_count)  # 指数退避
-        
-        logger.error(f"PDF下载失败，已重试{max_retries}次")
-        return False
-    
-    def process_single_url(self, url: str, title: str, output_dir: str) -> Tuple[bool, str, str]:
-        """处理单个URL的完整流程
-        
-        Returns:
-            Tuple[bool, str, str]: (成功标志, PDF文件路径或错误信息, 详细错误信息)
-        """
-        clean_filename = self.clean_filename(title)
-        pdf_filename = f"{clean_filename}.pdf"
-        pdf_path = os.path.join(output_dir, pdf_filename)
-        
-        try:
-            # 创建爬取任务
-            task_id = self.create_crawl_task(url, title)
-            if not task_id:
-                error_msg = "创建爬取任务失败"
-                self.failure_report.add_failure(url, title, error_msg)
-                return False, error_msg, error_msg
-            
-            # 等待任务完成
-            if not self.wait_for_task_completion(task_id):
-                error_msg = "任务超时或执行失败"
-                self.failure_report.add_failure(url, title, error_msg)
-                return False, error_msg, error_msg
-            
-            # 下载PDF
-            if self.download_pdf(task_id, pdf_path):
-                logger.info(f"成功处理URL: {title}")
-                return True, pdf_path, ""
-            else:
-                error_msg = "PDF下载失败"
-                self.failure_report.add_failure(url, title, error_msg)
-                return False, error_msg, error_msg
-                
-        except Exception as e:
-            error_msg = f"处理异常: {str(e)}"
-            logger.error(f"处理URL异常: {title} - {error_msg}")
-            self.failure_report.add_failure(url, title, error_msg)
-            return False, error_msg, error_msg
-    
-    def create_zip_file(self, pdf_files: List[str], zip_path: str, failure_report_path: str = None) -> bool:
-        """创建ZIP压缩文件，包含PDF文件和失败报告"""
-        try:
-            logger.info(f"正在创建ZIP文件: {zip_path}")
-            
-            with zipfile.ZipFile(zip_path, 'w', zipfile.ZIP_DEFLATED) as zipf:
-                # 添加PDF文件
-                for pdf_file in pdf_files:
-                    if os.path.exists(pdf_file):
-                        # 使用文件名作为ZIP内的路径
-                        arcname = os.path.basename(pdf_file)
-                        zipf.write(pdf_file, arcname)
-                        logger.info(f"添加PDF文件到ZIP: {arcname}")
-                
-                # 添加失败报告文件
-                if failure_report_path and os.path.exists(failure_report_path):
-                    arcname = os.path.basename(failure_report_path)
-                    zipf.write(failure_report_path, arcname)
-                    logger.info(f"添加失败报告到ZIP: {arcname}")
-            
-            logger.info(f"ZIP文件创建成功: {zip_path}")
-            return True
-            
-        except Exception as e:
-            logger.error(f"创建ZIP文件失败: {str(e)}")
-            return False
-    
-    def process_excel_file(self, excel_path: str) -> Dict:
-        """处理Excel文件的主要方法"""
-        result = {
-            'success': False,
-            'total_tasks': 0,
-            'completed_tasks': 0,
-            'failed_tasks': 0,
-            'zip_path': None,
-            'errors': []
-        }
-        
-        try:
-            # 读取Excel文件
-            df = self.read_excel_file(excel_path)
-            
-            # 过滤有效的URL
-            valid_rows = []
-            for index, row in df.iterrows():
-                original_url = str(row['标题链接']).strip()
-                
-                # 修复URL格式问题
-                fixed_url = self.fix_url_format(original_url)
-                
-                # 使用标题作为文件名，如果不存在则使用URL
-                if '标题' in df.columns and pd.notna(row['标题']):
-                    filename = str(row['标题']).strip()
-                else:
-                    filename = fixed_url
-                
-                # 添加详细的调试信息
-                logger.info(f"处理行 {index + 1}: 原始URL='{original_url}', 修复后URL='{fixed_url}'")
-                
-                # 验证修复后的URL
-                is_valid = self.validate_url(fixed_url)
-                logger.info(f"URL验证结果 (行 {index + 1}): {is_valid}")
-                
-                if is_valid:
-                    valid_rows.append({
-                        'index': index,
-                        'url': fixed_url,  # 使用修复后的URL
-                        'filename': filename
-                    })
-                    if fixed_url != original_url:
-                        logger.info(f"URL已修复 (行 {index + 1}): {original_url} -> {fixed_url}")
-                else:
-                    logger.warning(f"跳过无效URL (行 {index + 1}): {original_url}")
-                    self.failure_report.add_failure(original_url, filename, "无效的URL格式")
-            
-            result['total_tasks'] = len(valid_rows)
-            
-            if not valid_rows:
-                result['errors'].append("没有找到有效的URL")
-                return result
-            
-            # 固定输出目录为项目根目录下的exceloutput文件夹
-            script_dir = os.path.dirname(os.path.abspath(__file__))
-            project_root = os.path.dirname(os.path.dirname(script_dir))
-            output_dir = os.path.join(project_root, 'exceloutput')
-            
-            # 确保输出目录存在
-            os.makedirs(output_dir, exist_ok=True)
-            
-            # 使用并行处理
-            pdf_files = []
-            
-            with ThreadPoolExecutor(max_workers=self.max_workers) as executor:
-                # 提交所有任务
-                future_to_data = {
-                    executor.submit(self.process_single_url, row_data['url'], row_data['filename'], output_dir): row_data
-                    for row_data in valid_rows
-                }
-                
-                # 收集结果
-                for i, future in enumerate(as_completed(future_to_data), 1):
-                    row_data = future_to_data[future]
-                    logger.info(f"处理进度: {i}/{len(valid_rows)}")
-                    
-                    try:
-                        success, pdf_path_or_error, detailed_error = future.result()
-                        
-                        if success:
-                            pdf_files.append(pdf_path_or_error)
-                            result['completed_tasks'] += 1
-                            logger.info(f"任务完成: {row_data['filename']}")
-                        else:
-                            result['failed_tasks'] += 1
-                            result['errors'].append(f"{row_data['filename']}: {pdf_path_or_error}")
-                            
-                    except Exception as e:
-                        result['failed_tasks'] += 1
-                        error_msg = f"并行处理异常: {str(e)}"
-                        result['errors'].append(f"{row_data['filename']}: {error_msg}")
-                        self.failure_report.add_failure(row_data['url'], row_data['filename'], error_msg)
-            
-            # 生成失败报告
-            failure_report_path = None
-            if self.failure_report.failures:
-                excel_name = Path(excel_path).stem
-                failure_report_filename = f"{excel_name}_failure_report.xlsx"
-                failure_report_path = os.path.join(output_dir, failure_report_filename)
-                
-                if self.failure_report.generate_report(failure_report_path):
-                    logger.info(f"失败报告已生成: {failure_report_path}")
-                else:
-                    logger.error("失败报告生成失败")
-                    result['errors'].append("失败报告生成失败")
-                
-                # 追加到全局失败汇总文件
-                global_summary_path = os.path.join(output_dir, "failure_summary.xlsx")
-                if self.failure_report.append_to_global_summary(global_summary_path):
-                    logger.info(f"已追加到全局失败汇总: {global_summary_path}")
-                else:
-                    logger.error("追加到全局失败汇总失败")
-                    result['errors'].append("追加到全局失败汇总失败")
-            
-            # 创建ZIP文件
-            if pdf_files or failure_report_path:
-                excel_name = Path(excel_path).stem
-                zip_filename = f"{excel_name}.zip"
-                zip_path = os.path.join(output_dir, zip_filename)
-                
-                if self.create_zip_file(pdf_files, zip_path, failure_report_path):
-                    result['zip_path'] = zip_path
-                    result['success'] = True
-                    
-                    # 清理临时文件
-                    for pdf_file in pdf_files:
-                        try:
-                            os.remove(pdf_file)
-                        except:
-                            pass
-                    
-                    # 清理失败报告文件
-                    if failure_report_path and os.path.exists(failure_report_path):
-                        try:
-                            os.remove(failure_report_path)
-                        except:
-                            pass
-                else:
-                    result['errors'].append("ZIP文件创建失败")
-            else:
-                result['errors'].append("没有成功的PDF文件或失败报告可打包")
-            
-            logger.info(f"处理完成: 总计{result['total_tasks']}, 成功{result['completed_tasks']}, 失败{result['failed_tasks']}")
-            
-        except Exception as e:
-            logger.error(f"处理Excel文件异常: {str(e)}")
-            result['errors'].append(str(e))
         
         return result
 
@@ -947,7 +687,6 @@
         print(f"处理失败: {results['failed_files']}")
         
         return results
->>>>>>> bc23abed
         
     except Exception as e:
         print(f"处理文件夹异常: {str(e)}")
@@ -957,30 +696,6 @@
 def main():
     """主函数"""
     if len(sys.argv) < 2:
-<<<<<<< HEAD
-        print("用法: python excel_batch_processor.py <excel_file_path> [api_base_url]")
-        sys.exit(1)
-    
-    excel_path = sys.argv[1]
-    api_base_url = sys.argv[2] if len(sys.argv) > 2 else "http://localhost:3001"
-    
-    if not os.path.exists(excel_path):
-        print(f"错误: Excel文件不存在: {excel_path}")
-        sys.exit(1)
-    
-    # 获取Excel文件名（不含扩展名）作为源文件标识
-    excel_name = Path(excel_path).stem
-    
-    processor = ExcelBatchProcessor(api_base_url, source_excel_name=excel_name)
-    result = processor.process_excel_file(excel_path)
-    
-    # 输出结果
-    print(json.dumps(result, ensure_ascii=False, indent=2))
-    
-    if result['success']:
-        sys.exit(0)
-    else:
-=======
         print("用法: python excel_batch_processor.py <excel_file_or_folder_path> [api_base_url]")
         print("支持处理单个Excel文件或文件夹下所有Excel文件")
         sys.exit(1)
@@ -1024,7 +739,6 @@
             sys.exit(1)
     else:
         print(f"错误: 无效的路径类型: {input_path}")
->>>>>>> bc23abed
         sys.exit(1)
 
 if __name__ == "__main__":
